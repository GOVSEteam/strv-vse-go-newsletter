# STRV VSE Go Newsletter Service

[![Go Report Card](https://goreportcard.com/badge/github.com/GOVSEteam/strv-vse-go-newsletter)](https://goreportcard.com/report/github.com/GOVSEteam/strv-vse-go-newsletter)

<!-- Add CI Badge later -->
<!-- [![CI Status](https://github.com/GOVSEteam/strv-vse-go-newsletter/actions/workflows/ci.yml/badge.svg)](https://github.com/GOVSEteam/strv-vse-go-newsletter/actions/workflows/ci.yml) -->
<!-- Add Coverage Badge later -->

API backend for the STRV Semestral Project - Go Newsletter Platform.

## Overview

This service provides the API endpoints for:

- Editor registration and authentication.
- Managing newsletters (create, rename, delete).
- Managing posts within newsletters.
- Subscribing users to newsletters via email.
- Unsubscribing users.
- Publishing newsletter posts to subscribers via email.

## Prerequisites

- [Go](https://golang.org/doc/install) (version 1.21 or later)

## Getting Started

1.  **Clone the repository:**

    ```bash
    git clone https://github.com/GOVSEteam/strv-vse-go-newsletter.git
    cd strv-vse-go-newsletter
    ```

2.  **Configure Environment:**

    - Copy the example configuration:

    ```bash
    cp configs/.env.example configs/.env
    ```

    - Edit `configs/.env` and fill in the required values (Database credentials, Firebase details, Email service keys, JWT secrets etc. - placeholders for now).

3.  **Build Dependencies (Local):**
    _(Docker setup recommended for consistency)_

    ```bash
    # TODO: Add docker-compose up command here once created
    echo "Run 'docker-compose up -d' (once docker-compose.yml is added)"
    ```

4.  **Run Database Migrations:**
    _(Requires a migration tool like golang-migrate/migrate)_

    ```bash
    # TODO: Add migration command here once tool is chosen
    echo "Run migration command (e.g., migrate -database ... -path ... up)"
    ```

5.  **Run the Application:**

    ```bash
    # Using Go directly (ensure dependencies in .env are set)
    go run ./cmd/server/main.go

    # Or using docker-compose (preferred)
    # docker-compose up app # Assuming 'app' service name
    ```

## Running Tests

```bash
# TODO: Add test command
go test ./... -v -race -cover
```

## Commit Conventions
- **Feature**: A new feature or enhancement to existing functionality.
- **Bugfix**: A bug fix or patch to existing functionality.
- **Refactor**: Code refactoring or cleanup without changing functionality.

## Branch naming rules
Commiting into main branch is not allowed. Changes should be made in separate branches and merged via pull requests.
- **Feature branches**: `feature/<description>` (e.g., `feature/user-auth`)
- **Bugfix branches**: `bugfix/<description>` (e.g., `bugfix/fix-login-issue`)
- **Refactor branches**: `refactor/<description>` (e.g., `refactor/code-cleanup`)

## Layered Architecture
The project follows a layered architecture pattern, which separates concerns and promotes maintainability. The main layers are:
- **Router**: Handles HTTP routing and delegates to handlers.
- **Handlers**: Handle HTTP requests, parse input/output, and call services.
- **Service**: Contains business logic, orchestrates repositories.
- **Repository**: Handles data persistence.

<<<<<<< HEAD
## Project Structure
- `cmd/` — Application entry points (e.g., main.go for starting the server)
- `internal/layers/router/` — HTTP router setup: configures routes and wires handlers to endpoints
- `internal/layers/handler/` — HTTP handlers: handle HTTP requests, parse input, and return responses
- `internal/layers/service/` — Business logic: implements core application logic and orchestrates repositories
- `internal/layers/repository/` — Data access: manages data storage and retrieval (e.g., in-memory, database)
- `internal/domain/` — Domain models and entities for the application's core business objects
- `internal/db/` — Database connection

## Deployment
App is running on https://railway.com/ with automatic deployment on repository commit. The production URL is:
=======
## Deployment
App is running on https://railway.com/. The production URL is:
>>>>>>> 17071be9

`strv-vse-go-newsletter-production.up.railway.app`

You can test if the APP is running by this powershell command:

```powershell
Invoke-WebRequest -Uri https://strv-vse-go-newsletter-production.up.railway.app/healthz -Method GET
```

Or by opening the URL in your browser.

## Database
The application uses **PostgreSQL** as the primary database for storing data. The database connection details are specified in the `.env` file.

<<<<<<< HEAD
Given the size of the project and number of tables, automatic migrations are not implemented. If you want to change database, connect to railway and modify the database schema manually.
=======
Given the size of the project and number of tables, automatic migrations are not implemented. If you want to change database schema, do that manually from the web administration console or, for more advanced use-cases, by running `railway connect` (you need to have the Railway CLI installed).
>>>>>>> 17071be9
<|MERGE_RESOLUTION|>--- conflicted
+++ resolved
@@ -93,22 +93,8 @@
 - **Service**: Contains business logic, orchestrates repositories.
 - **Repository**: Handles data persistence.
 
-<<<<<<< HEAD
-## Project Structure
-- `cmd/` — Application entry points (e.g., main.go for starting the server)
-- `internal/layers/router/` — HTTP router setup: configures routes and wires handlers to endpoints
-- `internal/layers/handler/` — HTTP handlers: handle HTTP requests, parse input, and return responses
-- `internal/layers/service/` — Business logic: implements core application logic and orchestrates repositories
-- `internal/layers/repository/` — Data access: manages data storage and retrieval (e.g., in-memory, database)
-- `internal/domain/` — Domain models and entities for the application's core business objects
-- `internal/db/` — Database connection
-
-## Deployment
-App is running on https://railway.com/ with automatic deployment on repository commit. The production URL is:
-=======
 ## Deployment
 App is running on https://railway.com/. The production URL is:
->>>>>>> 17071be9
 
 `strv-vse-go-newsletter-production.up.railway.app`
 
@@ -123,8 +109,4 @@
 ## Database
 The application uses **PostgreSQL** as the primary database for storing data. The database connection details are specified in the `.env` file.
 
-<<<<<<< HEAD
-Given the size of the project and number of tables, automatic migrations are not implemented. If you want to change database, connect to railway and modify the database schema manually.
-=======
-Given the size of the project and number of tables, automatic migrations are not implemented. If you want to change database schema, do that manually from the web administration console or, for more advanced use-cases, by running `railway connect` (you need to have the Railway CLI installed).
->>>>>>> 17071be9
+Given the size of the project and number of tables, automatic migrations are not implemented. If you want to change database schema, do that manually from the web administration console or, for more advanced use-cases, by running `railway connect` (you need to have the Railway CLI installed).