package subscriber_test

import (
	"bytes"
	"context"
	"encoding/json"
	"errors"
	"io" // Import for io.Reader
	"net/http"
	"net/http/httptest"
	"testing"

	"github.com/GOVSEteam/strv-vse-go-newsletter/internal/layers/handler/subscriber" // Will be 'subscriber' package
	"github.com/GOVSEteam/strv-vse-go-newsletter/internal/layers/service"
	"github.com/GOVSEteam/strv-vse-go-newsletter/internal/models"
	"github.com/stretchr/testify/assert" // For assertions
)

// MockSubscriberService is a mock implementation of the SubscriberService.
type MockSubscriberService struct {
	SubscribeToNewsletterFunc             func(ctx context.Context, req service.SubscribeToNewsletterRequest) (*service.SubscribeToNewsletterResponse, error)
	UnsubscribeFromNewsletterFunc         func(ctx context.Context, req service.UnsubscribeFromNewsletterRequest) error
	UnsubscribeByTokenFunc                func(ctx context.Context, token string) error // Added for new interface method
	ConfirmSubscriptionFunc               func(ctx context.Context, req service.ConfirmSubscriptionRequest) error
	GetActiveSubscribersForNewsletterFunc func(ctx context.Context, newsletterID string) ([]models.Subscriber, error) // Added for new interface method
}

func (m *MockSubscriberService) SubscribeToNewsletter(ctx context.Context, req service.SubscribeToNewsletterRequest) (*service.SubscribeToNewsletterResponse, error) {
	if m.SubscribeToNewsletterFunc != nil {
		return m.SubscribeToNewsletterFunc(ctx, req)
	}
	return nil, errors.New("SubscribeToNewsletterFunc not implemented")
}

func (m *MockSubscriberService) UnsubscribeFromNewsletter(ctx context.Context, req service.UnsubscribeFromNewsletterRequest) error {
	if m.UnsubscribeFromNewsletterFunc != nil {
		return m.UnsubscribeFromNewsletterFunc(ctx, req)
	}
	return errors.New("UnsubscribeFromNewsletterFunc not implemented")
}

func (m *MockSubscriberService) ConfirmSubscription(ctx context.Context, req service.ConfirmSubscriptionRequest) error {
	if m.ConfirmSubscriptionFunc != nil {
		return m.ConfirmSubscriptionFunc(ctx, req)
	}
	return errors.New("ConfirmSubscriptionFunc not implemented")
}

func (m *MockSubscriberService) UnsubscribeByToken(ctx context.Context, token string) error {
	if m.UnsubscribeByTokenFunc != nil {
		return m.UnsubscribeByTokenFunc(ctx, token)
	}
	return errors.New("UnsubscribeByTokenFunc not implemented")
}

func (m *MockSubscriberService) GetActiveSubscribersForNewsletter(ctx context.Context, newsletterID string) ([]models.Subscriber, error) {
	if m.GetActiveSubscribersForNewsletterFunc != nil {
		return m.GetActiveSubscribersForNewsletterFunc(ctx, newsletterID)
	}
	return nil, errors.New("GetActiveSubscribersForNewsletterFunc not implemented")
}

func TestSubscriberHandler_SubscribeToNewsletter(t *testing.T) {
	mockService := &MockSubscriberService{}
	// Use the handler function directly from the subscriber package
	// The actual handler function is subscriber.SubscribeHandler
	// The test will call this function.

	tests := []struct {
		name                 string
		newsletterIDPath     string                               // To set in path
		body                 service.SubscribeToNewsletterRequest // Use the service request type
		mockServiceSetup     func()
		expectedStatusCode   int
		expectedBodyContains string
		expectedSubResponse  *service.SubscribeToNewsletterResponse // For success case
	}{
		{
			name:             "Success - Subscribed",
			newsletterIDPath: "test-newsletter-id",
			body:             service.SubscribeToNewsletterRequest{Email: "test@example.com"}, // Use service.SubscribeToNewsletterRequest
			mockServiceSetup: func() {
				mockService.SubscribeToNewsletterFunc = func(ctx context.Context, req service.SubscribeToNewsletterRequest) (*service.SubscribeToNewsletterResponse, error) {
					// NewsletterID will be set by the handler from path, so we don't check it in body here
					if req.Email == "test@example.com" && req.NewsletterID == "test-newsletter-id" {
						return &service.SubscribeToNewsletterResponse{
							SubscriberID: "sub-123",
							Email:        "test@example.com",
							NewsletterID: "test-newsletter-id",
							Status:       models.SubscriberStatusActive,
						}, nil
					}
					return nil, errors.New("unexpected input to mock service")
				}
			},
			expectedStatusCode: http.StatusCreated,
			expectedSubResponse: &service.SubscribeToNewsletterResponse{
				SubscriberID: "sub-123",
				Email:        "test@example.com",
				NewsletterID: "test-newsletter-id",
				Status:       models.SubscriberStatusActive,
			},
		},
		{
			name:                 "Fail - Missing NewsletterID in path",
			newsletterIDPath:     "", // Simulate missing path param
			body:                 service.SubscribeToNewsletterRequest{Email: "test@example.com"},
			mockServiceSetup:     func() { /* No service call expected */ },
			expectedStatusCode:   http.StatusBadRequest,
			expectedBodyContains: "extracted ID is empty", // Error from utils.GetIDFromPath
		},
		{
			name:                 "Fail - Invalid JSON body",
			newsletterIDPath:     "test-newsletter-id",
			body:                 service.SubscribeToNewsletterRequest{}, // Placeholder, actual body is raw string below
			mockServiceSetup:     func() { /* No service call expected */ },
			expectedStatusCode:   http.StatusBadRequest,
<<<<<<< HEAD
			expectedBodyContains: "invalid request body",
=======
			expectedBodyContains: "Invalid request body",
>>>>>>> d560995a
		},
		{
			name:                 "Fail - Missing Email in request",
			newsletterIDPath:     "test-newsletter-id",
			body:                 service.SubscribeToNewsletterRequest{Email: ""}, // Email is empty
			mockServiceSetup:     func() { /* No service call expected */ },
			expectedStatusCode:   http.StatusBadRequest,
			expectedBodyContains: "email cannot be empty", // Error from utils.ValidateEmail
		},
		{
			name:                 "Fail - Invalid Email Format",
			newsletterIDPath:     "test-newsletter-id",
			body:                 service.SubscribeToNewsletterRequest{Email: "invalid-email"},
			mockServiceSetup:     func() { /* No service call expected */ },
			expectedStatusCode:   http.StatusBadRequest,
			expectedBodyContains: "invalid email format", // Error from utils.ValidateEmail
		},
		{
			name:             "Fail - Already Subscribed",
			newsletterIDPath: "test-newsletter-id",
			body:             service.SubscribeToNewsletterRequest{Email: "taken@example.com"},
			mockServiceSetup: func() {
				mockService.SubscribeToNewsletterFunc = func(ctx context.Context, req service.SubscribeToNewsletterRequest) (*service.SubscribeToNewsletterResponse, error) {
					return nil, service.ErrAlreadySubscribed
				}
			},
			expectedStatusCode:   http.StatusConflict,
			expectedBodyContains: service.ErrAlreadySubscribed.Error(),
		},
		{
			name:             "Fail - Newsletter Not Found",
			newsletterIDPath: "unknown-newsletter-id",
			body:             service.SubscribeToNewsletterRequest{Email: "test@example.com"},
			mockServiceSetup: func() {
				mockService.SubscribeToNewsletterFunc = func(ctx context.Context, req service.SubscribeToNewsletterRequest) (*service.SubscribeToNewsletterResponse, error) {
					return nil, service.ErrNewsletterNotFound
				}
			},
			expectedStatusCode:   http.StatusNotFound,
			expectedBodyContains: service.ErrNewsletterNotFound.Error(),
		},
		{
			name:             "Fail - Service Internal Error",
			newsletterIDPath: "test-newsletter-id",
			body:             service.SubscribeToNewsletterRequest{Email: "test@example.com"},
			mockServiceSetup: func() {
				mockService.SubscribeToNewsletterFunc = func(ctx context.Context, req service.SubscribeToNewsletterRequest) (*service.SubscribeToNewsletterResponse, error) {
					return nil, errors.New("some internal service error")
				}
			},
			expectedStatusCode:   http.StatusInternalServerError,
			expectedBodyContains: "Failed to subscribe: some internal service error", // Exact error from handler
		},
	}

	for _, tt := range tests {
		t.Run(tt.name, func(t *testing.T) {
			tt.mockServiceSetup()

			var reqBody io.Reader
			if tt.name == "Fail - Invalid JSON body" {
				reqBody = bytes.NewBufferString("this is not json")
			} else {
				// For other cases, marshal the structured body
				bodyBytes, err := json.Marshal(tt.body)
				if err != nil {
					t.Fatalf("could not marshal request body for test %s: %v", tt.name, err)
				}
				reqBody = bytes.NewBuffer(bodyBytes)
			}

			req, err := http.NewRequest("POST", "/api/newsletters/"+tt.newsletterIDPath+"/subscribe", reqBody)
			if err != nil {
				t.Fatalf("could not create request: %v", err)
			}

			// For Go 1.22+ http.ServeMux path parameters
			if tt.newsletterIDPath != "" {
				req.SetPathValue("newsletterID", tt.newsletterIDPath)
			}

			rr := httptest.NewRecorder()
			// Call the handler function directly
			httpHandler := subscriber.SubscribeHandler(mockService)
			httpHandler.ServeHTTP(rr, req)

			assert.Equal(t, tt.expectedStatusCode, rr.Code, "handler returned wrong status code. Body: "+rr.Body.String())

			if tt.expectedBodyContains != "" {
				assert.Contains(t, rr.Body.String(), tt.expectedBodyContains, "handler returned unexpected body")
			}

			if tt.expectedSubResponse != nil { // Check full response for success case
				var actualResponse service.SubscribeToNewsletterResponse
				// Assuming the response is a JSON object with a "data" field for success,
				// or directly the response object if handler.Success is changed.
				// For now, let's assume handler.Success marshals the data directly.
				// If handler.Success wraps it like {"data": ...}, this needs adjustment.
				// The current handler.JSONResponse marshals data directly.
				err := json.Unmarshal(rr.Body.Bytes(), &actualResponse)
				assert.NoError(t, err, "could not unmarshal response body")
				assert.Equal(t, *tt.expectedSubResponse, actualResponse, "handler returned unexpected success response body")
			}
		})
	}
}

func TestSubscriberHandler_UnsubscribeFromNewsletter(t *testing.T) {
	mockService := &MockSubscriberService{}
<<<<<<< HEAD
	// handler := subscriber.NewSubscriberHandler(mockService) // No constructor
	// We will call subscriber.UnsubscribeHandler(mockService) directly in test

	tests := []struct {
		name                 string
		newsletterIDPath     string
		emailQueryParam      string
=======

	tests := []struct {
		name                 string
		tokenQueryParam      string
>>>>>>> d560995a
		mockServiceSetup     func()
		expectedStatusCode   int
		expectedBodyContains string
	}{
		{
<<<<<<< HEAD
			name:             "Success - Unsubscribed",
			newsletterIDPath: "news-123",
			emailQueryParam:  "test@example.com",
			mockServiceSetup: func() {
				mockService.UnsubscribeFromNewsletterFunc = func(ctx context.Context, req service.UnsubscribeFromNewsletterRequest) error {
					if req.Email == "test@example.com" && req.NewsletterID == "news-123" {
						return nil
					}
					return errors.New("unexpected input to mock service for unsubscribe")
				}
			},
			expectedStatusCode: http.StatusNoContent,
		},
		{
			name:                 "Fail - Missing NewsletterID in path",
			newsletterIDPath:     "",
			emailQueryParam:      "test@example.com",
			mockServiceSetup:     func() { /* No service call expected */ },
			expectedStatusCode:   http.StatusBadRequest,
			expectedBodyContains: "newsletterID path parameter is required",
		},
		{
			name:                 "Fail - Missing Email in query",
			newsletterIDPath:     "news-123",
			emailQueryParam:      "",
			mockServiceSetup:     func() { /* No service call expected */ },
			expectedStatusCode:   http.StatusBadRequest,
			expectedBodyContains: "email query parameter is required",
		},
		{
			name:             "Fail - Subscription Not Found",
			newsletterIDPath: "news-123",
			emailQueryParam:  "nonexistent@example.com",
			mockServiceSetup: func() {
				mockService.UnsubscribeFromNewsletterFunc = func(ctx context.Context, req service.UnsubscribeFromNewsletterRequest) error {
					return service.ErrSubscriptionNotFound
				}
			},
			expectedStatusCode:   http.StatusNotFound,
			expectedBodyContains: service.ErrSubscriptionNotFound.Error(),
		},
		{
			name:             "Fail - Service Internal Error",
			newsletterIDPath: "news-123",
			emailQueryParam:  "test@example.com",
			mockServiceSetup: func() {
				mockService.UnsubscribeFromNewsletterFunc = func(ctx context.Context, req service.UnsubscribeFromNewsletterRequest) error {
=======
			name:            "Success - Unsubscribed",
			tokenQueryParam: "valid-token-123",
			mockServiceSetup: func() {
				mockService.UnsubscribeByTokenFunc = func(ctx context.Context, token string) error {
					if token == "valid-token-123" {
						return nil
					}
					return errors.New("unexpected token in mock service")
				}
			},
			expectedStatusCode:   http.StatusOK,
			expectedBodyContains: "Successfully unsubscribed",
		},
		{
			name:                 "Fail - Missing Token in query",
			tokenQueryParam:      "",
			mockServiceSetup:     func() { /* No service call expected */ },
			expectedStatusCode:   http.StatusBadRequest,
			expectedBodyContains: "token query parameter is required",
		},
		{
			name:            "Fail - Invalid Token",
			tokenQueryParam: "invalid-token",
			mockServiceSetup: func() {
				mockService.UnsubscribeByTokenFunc = func(ctx context.Context, token string) error {
					return service.ErrSubscriptionNotFound
				}
			},
			expectedStatusCode:   http.StatusBadRequest,
			expectedBodyContains: "Invalid or expired unsubscribe token",
		},
		{
			name:            "Fail - Service Internal Error",
			tokenQueryParam: "valid-token-123",
			mockServiceSetup: func() {
				mockService.UnsubscribeByTokenFunc = func(ctx context.Context, token string) error {
>>>>>>> d560995a
					return errors.New("some internal service error")
				}
			},
			expectedStatusCode:   http.StatusInternalServerError,
<<<<<<< HEAD
			expectedBodyContains: "failed to unsubscribe: some internal service error",
=======
			expectedBodyContains: "Failed to unsubscribe: some internal service error",
>>>>>>> d560995a
		},
	}

	for _, tt := range tests {
		t.Run(tt.name, func(t *testing.T) {
			tt.mockServiceSetup()

<<<<<<< HEAD
			url := "/api/newsletters/" + tt.newsletterIDPath + "/subscribers"
			if tt.emailQueryParam != "" {
				url += "?email=" + tt.emailQueryParam
			}

			req, err := http.NewRequest("DELETE", url, nil)
=======
			url := "/api/subscriptions/unsubscribe"
			if tt.tokenQueryParam != "" {
				url += "?token=" + tt.tokenQueryParam
			}

			req, err := http.NewRequest("GET", url, nil)
>>>>>>> d560995a
			if err != nil {
				t.Fatalf("could not create request: %v", err)
			}

<<<<<<< HEAD
			if tt.newsletterIDPath != "" {
				req.SetPathValue("newsletterID", tt.newsletterIDPath)
			}

			rr := httptest.NewRecorder()
			// httpHandler := subscriber.UnsubscribeHandler(mockService) // Assuming UnsubscribeHandler exists
			// httpHandler.ServeHTTP(rr, req) // Call when UnsubscribeHandler is implemented

			// For now, this test will fail until UnsubscribeHandler is created.
			// To make it runnable without UnsubscribeHandler, we'd need to skip or comment out the call.
			// assert.Equal(t, tt.expectedStatusCode, rr.Code, "handler returned wrong status code. Body: "+rr.Body.String())

			// if tt.expectedStatusCode != http.StatusNoContent && tt.expectedBodyContains != "" {
			// 	assert.Contains(t, rr.Body.String(), tt.expectedBodyContains, "handler returned unexpected body")
			// } else if tt.expectedStatusCode == http.StatusNoContent && rr.Body.Len() > 0 {
			// 	assert.Fail(t, "handler returned body for 204 No Content: got %v", rr.Body.String())
			// }
			// Mark test as skipped until UnsubscribeHandler is ready
			if subscriber.UnsubscribeHandler == nil {
				t.Skip("Skipping UnsubscribeFromNewsletter test as handler is not yet implemented")
			} else {
				httpHandler := subscriber.UnsubscribeHandler(mockService)
				httpHandler.ServeHTTP(rr, req)
				assert.Equal(t, tt.expectedStatusCode, rr.Code, "handler returned wrong status code. Body: "+rr.Body.String())
				if tt.expectedStatusCode != http.StatusNoContent && tt.expectedBodyContains != "" {
					assert.Contains(t, rr.Body.String(), tt.expectedBodyContains, "handler returned unexpected body")
				} else if tt.expectedStatusCode == http.StatusNoContent && rr.Body.Len() > 0 {
					assert.Fail(t, "handler returned body for 204 No Content: got %v", rr.Body.String())
				}
=======
			rr := httptest.NewRecorder()
			// Call the UnsubscribeHandler
			httpHandler := subscriber.UnsubscribeHandler(mockService)
			httpHandler.ServeHTTP(rr, req)
			assert.Equal(t, tt.expectedStatusCode, rr.Code, "handler returned wrong status code. Body: "+rr.Body.String())
			
			if tt.expectedBodyContains != "" {
				assert.Contains(t, rr.Body.String(), tt.expectedBodyContains, "handler returned unexpected body")
>>>>>>> d560995a
			}
		})
	}
}<|MERGE_RESOLUTION|>--- conflicted
+++ resolved
@@ -115,11 +115,7 @@
 			body:                 service.SubscribeToNewsletterRequest{}, // Placeholder, actual body is raw string below
 			mockServiceSetup:     func() { /* No service call expected */ },
 			expectedStatusCode:   http.StatusBadRequest,
-<<<<<<< HEAD
-			expectedBodyContains: "invalid request body",
-=======
 			expectedBodyContains: "Invalid request body",
->>>>>>> d560995a
 		},
 		{
 			name:                 "Fail - Missing Email in request",
@@ -229,74 +225,15 @@
 
 func TestSubscriberHandler_UnsubscribeFromNewsletter(t *testing.T) {
 	mockService := &MockSubscriberService{}
-<<<<<<< HEAD
-	// handler := subscriber.NewSubscriberHandler(mockService) // No constructor
-	// We will call subscriber.UnsubscribeHandler(mockService) directly in test
-
-	tests := []struct {
-		name                 string
-		newsletterIDPath     string
-		emailQueryParam      string
-=======
 
 	tests := []struct {
 		name                 string
 		tokenQueryParam      string
->>>>>>> d560995a
 		mockServiceSetup     func()
 		expectedStatusCode   int
 		expectedBodyContains string
 	}{
 		{
-<<<<<<< HEAD
-			name:             "Success - Unsubscribed",
-			newsletterIDPath: "news-123",
-			emailQueryParam:  "test@example.com",
-			mockServiceSetup: func() {
-				mockService.UnsubscribeFromNewsletterFunc = func(ctx context.Context, req service.UnsubscribeFromNewsletterRequest) error {
-					if req.Email == "test@example.com" && req.NewsletterID == "news-123" {
-						return nil
-					}
-					return errors.New("unexpected input to mock service for unsubscribe")
-				}
-			},
-			expectedStatusCode: http.StatusNoContent,
-		},
-		{
-			name:                 "Fail - Missing NewsletterID in path",
-			newsletterIDPath:     "",
-			emailQueryParam:      "test@example.com",
-			mockServiceSetup:     func() { /* No service call expected */ },
-			expectedStatusCode:   http.StatusBadRequest,
-			expectedBodyContains: "newsletterID path parameter is required",
-		},
-		{
-			name:                 "Fail - Missing Email in query",
-			newsletterIDPath:     "news-123",
-			emailQueryParam:      "",
-			mockServiceSetup:     func() { /* No service call expected */ },
-			expectedStatusCode:   http.StatusBadRequest,
-			expectedBodyContains: "email query parameter is required",
-		},
-		{
-			name:             "Fail - Subscription Not Found",
-			newsletterIDPath: "news-123",
-			emailQueryParam:  "nonexistent@example.com",
-			mockServiceSetup: func() {
-				mockService.UnsubscribeFromNewsletterFunc = func(ctx context.Context, req service.UnsubscribeFromNewsletterRequest) error {
-					return service.ErrSubscriptionNotFound
-				}
-			},
-			expectedStatusCode:   http.StatusNotFound,
-			expectedBodyContains: service.ErrSubscriptionNotFound.Error(),
-		},
-		{
-			name:             "Fail - Service Internal Error",
-			newsletterIDPath: "news-123",
-			emailQueryParam:  "test@example.com",
-			mockServiceSetup: func() {
-				mockService.UnsubscribeFromNewsletterFunc = func(ctx context.Context, req service.UnsubscribeFromNewsletterRequest) error {
-=======
 			name:            "Success - Unsubscribed",
 			tokenQueryParam: "valid-token-123",
 			mockServiceSetup: func() {
@@ -333,16 +270,11 @@
 			tokenQueryParam: "valid-token-123",
 			mockServiceSetup: func() {
 				mockService.UnsubscribeByTokenFunc = func(ctx context.Context, token string) error {
->>>>>>> d560995a
 					return errors.New("some internal service error")
 				}
 			},
 			expectedStatusCode:   http.StatusInternalServerError,
-<<<<<<< HEAD
-			expectedBodyContains: "failed to unsubscribe: some internal service error",
-=======
 			expectedBodyContains: "Failed to unsubscribe: some internal service error",
->>>>>>> d560995a
 		},
 	}
 
@@ -350,56 +282,16 @@
 		t.Run(tt.name, func(t *testing.T) {
 			tt.mockServiceSetup()
 
-<<<<<<< HEAD
-			url := "/api/newsletters/" + tt.newsletterIDPath + "/subscribers"
-			if tt.emailQueryParam != "" {
-				url += "?email=" + tt.emailQueryParam
-			}
-
-			req, err := http.NewRequest("DELETE", url, nil)
-=======
 			url := "/api/subscriptions/unsubscribe"
 			if tt.tokenQueryParam != "" {
 				url += "?token=" + tt.tokenQueryParam
 			}
 
 			req, err := http.NewRequest("GET", url, nil)
->>>>>>> d560995a
 			if err != nil {
 				t.Fatalf("could not create request: %v", err)
 			}
 
-<<<<<<< HEAD
-			if tt.newsletterIDPath != "" {
-				req.SetPathValue("newsletterID", tt.newsletterIDPath)
-			}
-
-			rr := httptest.NewRecorder()
-			// httpHandler := subscriber.UnsubscribeHandler(mockService) // Assuming UnsubscribeHandler exists
-			// httpHandler.ServeHTTP(rr, req) // Call when UnsubscribeHandler is implemented
-
-			// For now, this test will fail until UnsubscribeHandler is created.
-			// To make it runnable without UnsubscribeHandler, we'd need to skip or comment out the call.
-			// assert.Equal(t, tt.expectedStatusCode, rr.Code, "handler returned wrong status code. Body: "+rr.Body.String())
-
-			// if tt.expectedStatusCode != http.StatusNoContent && tt.expectedBodyContains != "" {
-			// 	assert.Contains(t, rr.Body.String(), tt.expectedBodyContains, "handler returned unexpected body")
-			// } else if tt.expectedStatusCode == http.StatusNoContent && rr.Body.Len() > 0 {
-			// 	assert.Fail(t, "handler returned body for 204 No Content: got %v", rr.Body.String())
-			// }
-			// Mark test as skipped until UnsubscribeHandler is ready
-			if subscriber.UnsubscribeHandler == nil {
-				t.Skip("Skipping UnsubscribeFromNewsletter test as handler is not yet implemented")
-			} else {
-				httpHandler := subscriber.UnsubscribeHandler(mockService)
-				httpHandler.ServeHTTP(rr, req)
-				assert.Equal(t, tt.expectedStatusCode, rr.Code, "handler returned wrong status code. Body: "+rr.Body.String())
-				if tt.expectedStatusCode != http.StatusNoContent && tt.expectedBodyContains != "" {
-					assert.Contains(t, rr.Body.String(), tt.expectedBodyContains, "handler returned unexpected body")
-				} else if tt.expectedStatusCode == http.StatusNoContent && rr.Body.Len() > 0 {
-					assert.Fail(t, "handler returned body for 204 No Content: got %v", rr.Body.String())
-				}
-=======
 			rr := httptest.NewRecorder()
 			// Call the UnsubscribeHandler
 			httpHandler := subscriber.UnsubscribeHandler(mockService)
@@ -408,7 +300,6 @@
 			
 			if tt.expectedBodyContains != "" {
 				assert.Contains(t, rr.Body.String(), tt.expectedBodyContains, "handler returned unexpected body")
->>>>>>> d560995a
 			}
 		})
 	}
