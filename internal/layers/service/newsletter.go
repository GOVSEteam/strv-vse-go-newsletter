package service

import (
	"github.com/GOVSEteam/strv-vse-go-newsletter/internal/layers/repository"
)

type NewsletterServiceInterface interface {
<<<<<<< HEAD
	ListNewsletters() ([]string, error)
	CreateNewsletter(name string) error
=======
	ListNewsletters() ([]repository.Newsletter, error)
	CreateNewsletter(editorID, name, description string) (*repository.Newsletter, error)
>>>>>>> 17071be9
}

type newsletterService struct {
	repo repository.NewsletterRepository
}

func NewsletterService(repo repository.NewsletterRepository) NewsletterServiceInterface {
	return &newsletterService{repo: repo}
}

func (s *newsletterService) ListNewsletters() ([]repository.Newsletter, error) {
	return s.repo.ListNewsletters()
}

func (s *newsletterService) CreateNewsletter(editorID, name, description string) (*repository.Newsletter, error) {
	return s.repo.CreateNewsletter(editorID, name, description)
}<|MERGE_RESOLUTION|>--- conflicted
+++ resolved
@@ -5,13 +5,8 @@
 )
 
 type NewsletterServiceInterface interface {
-<<<<<<< HEAD
-	ListNewsletters() ([]string, error)
-	CreateNewsletter(name string) error
-=======
 	ListNewsletters() ([]repository.Newsletter, error)
 	CreateNewsletter(editorID, name, description string) (*repository.Newsletter, error)
->>>>>>> 17071be9
 }
 
 type newsletterService struct {
